--- conflicted
+++ resolved
@@ -343,20 +343,6 @@
         // Use the generateTodoExecutionPrompt for TODO execution
         const instruction = generateSingleTurnExecutionPrompt(task);
         
-<<<<<<< HEAD
-        inner_loop_index++;
-        outer_loop_index++; 
-
-        this.eventEmitter.info(`Executing - ${todo.content}...`);
-        
-        const instruction = `Current TODO: "${todo.content}". Complete this TODO. Before marking it as complete, you MUST:
-1. Call refresh_browser_state_tool to get the current page state
-2. Verify that the TODO is actually achieved based on the current state
-3. If TODO is done, mark it as complete using todo_manager_tool with action 'complete'
-4. If you discover that a previous TODO was not actually completed, use todo_manager_tool with action 'go_back' to mark that TODO and all subsequent ones as not done
-5. If this TODO is not yet done, continue executing on it`;
-=======
->>>>>>> 0ad31b11
         const isTaskCompleted = await this._executeSingleTurn(instruction);
         inner_loop_index++;
         
@@ -500,19 +486,6 @@
       }
 
       // Add the result back to the message history for context
-<<<<<<< HEAD
-      // add toolMessage before systemReminders as openAI expects each 
-      // tool call to be followed by toolMessage
-      this.messageManager.addTool(result, toolCallId);
-
-      // Special handling for refresh_browser_state tool, add the browser state to the message history
-      if (toolName === 'refresh_browser_state_tool' && parsedResult.ok) {
-        // Add browser state as a system reminder that LLM should not print
-        this.messageManager.addSystemReminder(parsedResult.output);
-      }
-
-      // Special handling for todo_manager tool, add system reminder for mutations
-=======
       // Special handling for refresh_browser_state_tool vs other tools:
       // - refresh_browser_state_tool: Add simplified tool message AND browser state context
       // - All other tools: Add as regular tool message for proper conversation flow
@@ -527,7 +500,6 @@
       }
 
       // Special handling for todo_manager_tool, add system reminder for mutations
->>>>>>> 0ad31b11
       if (toolName === 'todo_manager_tool' && parsedResult.ok && args.action !== 'list') {
         const todoStore = this.executionContext.todoStore;
         this.messageManager.addSystemReminder(
@@ -641,27 +613,6 @@
     }
   }
 
-<<<<<<< HEAD
-  /**
-   * Fetch current TODO list as XML
-   */
-  private async _fetchTodoXml(): Promise<string> {
-    const todoTool = this.toolManager.get('todo_manager_tool');
-    if (!todoTool) {
-      return '<todos></todos>';
-    }
-    
-    try {
-      const result = await todoTool.func({ action: 'list' });
-      const parsedResult = JSON.parse(result);
-      return parsedResult.ok ? parsedResult.output : '<todos></todos>';
-    } catch (error) {
-      return '<todos></todos>';
-    }
-  }
-=======
-
->>>>>>> 0ad31b11
 
   /**
    * Update TODOs from plan steps (replaces all existing TODOs)
@@ -670,21 +621,10 @@
     const todoTool = this.toolManager.get('todo_manager_tool');
     if (!todoTool || plan.steps.length === 0) return;
     
-<<<<<<< HEAD
-    // Call todo_manager tool with add_multiple action
-    const todoTool = this.toolManager.get('todo_manager_tool');
-    if (todoTool && todos.length > 0) {
-      const args = { action: 'add_multiple' as const, todos };
-      await todoTool.func(args);
-      
-      // System reminder will be added by _processToolCalls special handling
-    }
-=======
     // Replace all TODOs with the new plan
     const todos = plan.steps.map(step => ({ content: step.action }));
     const args = { action: 'replace_all' as const, todos };
     await todoTool.func(args);
->>>>>>> 0ad31b11
   }
 
   /**
